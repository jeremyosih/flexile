import { db } from "@test/db";
import { companiesFactory } from "@test/factories/companies";
import { companyAdministratorsFactory } from "@test/factories/companyAdministrators";
import { companyContractorsFactory } from "@test/factories/companyContractors";
import { companyStripeAccountsFactory } from "@test/factories/companyStripeAccounts";
import { invoiceApprovalsFactory } from "@test/factories/invoiceApprovals";
import { invoicesFactory } from "@test/factories/invoices";
import { login } from "@test/helpers/auth";
import { expect, test, withinModal } from "@test/index";
import { format } from "date-fns";
import { and, eq, not, sql } from "drizzle-orm";
import { companies, consolidatedInvoices, invoiceApprovals, invoices, users } from "@/db/schema";
import { assert } from "@/utils/assert";

<<<<<<< HEAD
type Company = Awaited<ReturnType<typeof companiesFactory.create>>["company"];
type User = Awaited<ReturnType<typeof usersFactory.create>>["user"];
type CompanyContractor = Awaited<ReturnType<typeof companyContractorsFactory.create>>["companyContractor"];
type CompanyContractorWithUser = CompanyContractor & {
  user: User;
};
type Invoice = Awaited<ReturnType<typeof invoicesFactory.create>>["invoice"];

=======
>>>>>>> 8c145cc6
test.describe("Invoices admin flow", () => {
  const setupCompany = async ({ trusted = true }: { trusted?: boolean } = {}) => {
    const { company } = await companiesFactory.create({ isTrusted: trusted, requiredInvoiceApprovalCount: 2 });
    const { administrator } = await companyAdministratorsFactory.create({ companyId: company.id });
    const user = await db.query.users.findFirst({ where: eq(users.id, administrator.userId) });
    assert(user !== undefined);
    return { company, user };
  };

  const countInvoiceApprovals = (companyId: bigint) =>
    db.$count(
      db
        .select()
        .from(invoiceApprovals)
        .innerJoin(invoices, eq(invoiceApprovals.invoiceId, invoices.id))
        .where(eq(invoices.companyId, companyId)),
    );

  test("allows searching invoices by contractor name", async ({ page }) => {
    const { company, user: adminUser } = await setupCompany();

    const { companyContractor } = await companyContractorsFactory.create({
      companyId: company.id,
      role: "SearchTest Contractor",
    });
    const contractorUser = await db.query.users.findFirst({
      where: eq(users.id, companyContractor.userId),
    });
    assert(contractorUser !== undefined);

    await invoicesFactory.create({
      companyId: company.id,
      companyContractorId: companyContractor.id,
      totalAmountInUsdCents: BigInt(100_00),
    });

    await login(page, adminUser);
    await page.getByRole("link", { name: "Invoices" }).click();

    const searchInput = page.getByPlaceholder("Search by Contractor...");
    await expect(searchInput).toBeVisible();

    await searchInput.fill(contractorUser.legalName || "");

    await expect(page.getByRole("row").filter({ hasText: contractorUser.legalName || "" })).toBeVisible();
  });

  test.describe("account statuses", () => {
    test("when payment method setup is incomplete, it shows the correct status message", async ({ page }) => {
      const { company, user } = await setupCompany();
      await companyStripeAccountsFactory.createProcessing({ companyId: company.id });
      await invoicesFactory.create({ companyId: company.id });

      await login(page, user);

      await expect(page.getByRole("link", { name: "Invoices" })).toBeVisible({ timeout: 30000 });
      await page.getByRole("link", { name: "Invoices" }).click();
      await expect(page.getByText("Bank account setup incomplete.")).toBeVisible();
    });

    test("when payment method setup is complete but company is not trusted and has invoices, shows the correct status message", async ({
      page,
    }) => {
      const { company, user } = await setupCompany({ trusted: false });
      await companyStripeAccountsFactory.create({ companyId: company.id });
      await invoicesFactory.create({ companyId: company.id });

      await login(page, user);

      await expect(page.getByRole("link", { name: "Invoices" })).toBeVisible({ timeout: 30000 });
      await page.getByRole("link", { name: "Invoices" }).click();
      await expect(page.getByText("Payments to contractors may take up to 10 business days to process.")).toBeVisible();
    });

    test("when payment method setup is complete but company is not trusted and has no invoices, does not show the status message", async ({
      page,
    }) => {
      const { user } = await setupCompany({ trusted: false });
      await login(page, user);

      await page.getByRole("link", { name: "Invoices" }).click();
      await expect(page.getByText("Bank account setup incomplete.")).not.toBeVisible();
      await expect(
        page.getByText("Payments to contractors may take up to 10 business days to process."),
      ).not.toBeVisible();
    });

    test("when payment method setup is complete and company is trusted, does not show the status message", async ({
      page,
    }) => {
      const { company, user } = await setupCompany({ trusted: true });
      await companyStripeAccountsFactory.create({ companyId: company.id });
      await invoicesFactory.create({ companyId: company.id });

      await login(page, user);

      await page.getByRole("link", { name: "Invoices" }).click();
      await expect(page.getByText("Bank account setup incomplete.")).not.toBeVisible();
      await expect(
        page.getByText("Payments to contractors may take up to 10 business days to process."),
      ).not.toBeVisible();
    });

    test("loads successfully for alumni", async ({ page }) => {
      const { company } = await setupCompany();
      const { companyContractor } = await companyContractorsFactory.create({
        companyId: company.id,
        endedAt: new Date("2023-01-01"),
      });
      const contractorUser = await db.query.users.findFirst({
        where: eq(users.id, companyContractor.userId),
      });
      assert(contractorUser !== undefined);

      await login(page, contractorUser);
      await page.getByRole("link", { name: "Invoices" }).click();
      await expect(page.getByLabel("Hours / Qty")).toBeVisible();
      await expect(page.getByText("Total amount$60")).toBeVisible();
      await expect(page.locator("header").getByRole("link", { name: "New invoice" })).toBeVisible();
    });
  });

<<<<<<< HEAD
=======
  const countInvoiceApprovals = (companyId: bigint) =>
    db.$count(
      db
        .select()
        .from(invoiceApprovals)
        .innerJoin(invoices, eq(invoiceApprovals.invoiceId, invoices.id))
        .where(eq(invoices.companyId, companyId)),
    );

>>>>>>> 8c145cc6
  test.describe("approving and paying invoices", () => {
    test("allows approving an invoice", async ({ page }) => {
      const { company, user: adminUser } = await setupCompany();
      const { invoice } = await invoicesFactory.create({ companyId: company.id });
      await login(page, adminUser);
      await page.getByRole("link", { name: "Invoices" }).click();
<<<<<<< HEAD

      const invoiceRow = page.locator("tbody tr").first();
      await invoiceRow.getByRole("button", { name: "Approve" }).click();
      await expect(invoiceRow).toContainText("Approved!");
      const approvalButton = invoiceRow.getByText("Awaiting approval (1/2)");
      await expect(page.getByRole("link", { name: "Invoices" }).getByRole("status")).not.toBeVisible();

      const updatedTargetInvoice = await db.query.invoices.findFirst({
        where: eq(invoices.id, invoice.id),
        with: { approvals: true },
      });
      expect(updatedTargetInvoice?.status).toBe("approved");
      expect(updatedTargetInvoice?.approvals.length).toBe(1);

      const approvedTime = updatedTargetInvoice?.approvals[0]?.approvedAt;
      assert(approvedTime !== undefined);
      await expect(approvalButton).toHaveTooltip(`Approved by you on ${format(approvedTime, "MMM d, yyyy, h:mm a")}`);
    });

    test("allows approving multiple invoices", async ({ page }) => {
      const { company, user: adminUser } = await setupCompany();
      await invoicesFactory.create({ companyId: company.id });
      await invoicesFactory.create({ companyId: company.id });
      await login(page, adminUser);
      await page.getByRole("link", { name: "Invoices" }).click();

      await page.locator("th").getByLabel("Select all").check();
      await expect(page.getByText("2 selected")).toBeVisible();

      await page.getByRole("button", { name: "Approve selected" }).click();

      await withinModal(
        async (modal) => {
          await expect(modal.getByText("$60")).toHaveCount(2);
          await modal.getByRole("button", { name: "Yes, proceed" }).click();
        },
        { page },
      );

      await expect(page.getByRole("dialog")).not.toBeVisible();
      expect(await countInvoiceApprovals(company.id)).toBe(2);

      const pendingInvoices = await db.$count(
        invoices,
        and(eq(invoices.companyId, company.id), not(eq(invoices.status, "approved"))),
      );
      expect(pendingInvoices).toBe(0);
    });

    test("allows approving an invoice that requires additional approvals", async ({ page }) => {
      const { company, user: adminUser } = await setupCompany();
      await db.update(companies).set({ requiredInvoiceApprovalCount: 3 }).where(eq(companies.id, company.id));
      const { invoice } = await invoicesFactory.create({ companyId: company.id, status: "approved" });
      await invoiceApprovalsFactory.create({ invoiceId: invoice.id });
      await login(page, adminUser);
      await page.getByRole("link", { name: "Invoices" }).click();

      const invoiceRow = page.locator("tbody tr").first();
      await expect(invoiceRow).toContainText("Awaiting approval (1/3)");
      const invoiceApprovalsCountBefore = await countInvoiceApprovals(company.id);
      await invoiceRow.getByRole("button", { name: "Approve" }).click();
      await expect(invoiceRow.getByText("Approved!")).toBeVisible();

      expect(await countInvoiceApprovals(company.id)).toBe(invoiceApprovalsCountBefore + 1);

      const updatedInvoice = await db.query.invoices.findFirst({
        where: eq(invoices.id, invoice.id),
      });
      expect(updatedInvoice?.status).toBe("approved");

      await page.waitForTimeout(1000);
      await expect(invoiceRow).toContainText("Awaiting approval (2/3)");
    });

    test.describe("with sufficient Flexile account balance", () => {
      test("allows approving invoices and paying invoices awaiting final approval immediately", async ({ page }) => {
        const { company, user: adminUser } = await setupCompany();
        await invoicesFactory.create({ companyId: company.id });
        await invoicesFactory.create({ companyId: company.id });
        const { invoice } = await invoicesFactory.create({
          companyId: company.id,
          totalAmountInUsdCents: 75_00n,
        });
        await invoiceApprovalsFactory.create({ invoiceId: invoice.id });
        await db.update(invoices).set({ status: "approved" }).where(eq(invoices.id, invoice.id));

        const { invoice: invoice2 } = await invoicesFactory.create({
          companyId: company.id,
          totalAmountInUsdCents: 75_00n,
        });
        await invoiceApprovalsFactory.create({ invoiceId: invoice2.id });
        await db.update(invoices).set({ status: "approved" }).where(eq(invoices.id, invoice2.id));

        await login(page, adminUser);
        await page.getByRole("link", { name: "Invoices" }).click();

        await page.locator("th").getByLabel("Select all").check();
        await expect(page.getByText("4 selected")).toBeVisible();
        await page.getByRole("button", { name: "Approve selected" }).click();

        const invoiceApprovalsCountBefore = await countInvoiceApprovals(company.id);
        const consolidatedInvoicesCountBefore = await db.$count(
          consolidatedInvoices,
          eq(consolidatedInvoices.companyId, company.id),
        );

        await withinModal(
          async (modal) => {
            await expect(modal.getByText("You are paying $150 now.")).toBeVisible();
            await expect(modal.getByText("$75")).toHaveCount(2);
            await expect(modal.getByText("$60")).toHaveCount(2);
            await modal.getByRole("button", { name: "Yes, proceed" }).click();
          },
          { page },
        );
        await expect(page.getByRole("dialog")).not.toBeVisible();

        const consolidatedInvoicesCountAfter = await db.$count(
          consolidatedInvoices,
          eq(consolidatedInvoices.companyId, company.id),
        );
        expect(await countInvoiceApprovals(company.id)).toBe(invoiceApprovalsCountBefore + 4);
        expect(consolidatedInvoicesCountAfter).toBe(consolidatedInvoicesCountBefore + 1);

        const updatedInvoices = await db.query.invoices.findMany({ where: eq(invoices.companyId, company.id) });
        const expectedPaidInvoices = [invoice.id, invoice2.id];
        for (const invoice of updatedInvoices) {
          expect(invoice.status).toBe(expectedPaidInvoices.includes(invoice.id) ? "payment_pending" : "approved");
        }
      });
    });
  });

  test.describe("rejecting invoices", () => {
    test("allows rejecting invoices without a reason", async ({ page }) => {
=======

      const invoiceRow = page.locator("tbody tr").first();
      await invoiceRow.getByRole("button", { name: "Approve" }).click();
      await expect(invoiceRow).toContainText("Approved!");
      const approvalButton = invoiceRow.getByText("Awaiting approval (1/2)");
      await expect(page.getByRole("link", { name: "Invoices" }).getByRole("status")).not.toBeVisible();

      const updatedTargetInvoice = await db.query.invoices.findFirst({
        where: eq(invoices.id, invoice.id),
        with: { approvals: true },
      });
      expect(updatedTargetInvoice?.status).toBe("approved");
      expect(updatedTargetInvoice?.approvals.length).toBe(1);

      const approvedTime = updatedTargetInvoice?.approvals[0]?.approvedAt;
      assert(approvedTime !== undefined);
      await expect(approvalButton).toHaveTooltip(`Approved by you on ${format(approvedTime, "MMM d, yyyy, h:mm a")}`);
    });

    test("allows approving multiple invoices", async ({ page }) => {
>>>>>>> 8c145cc6
      const { company, user: adminUser } = await setupCompany();
      await invoicesFactory.create({ companyId: company.id });
      await invoicesFactory.create({ companyId: company.id });
      await login(page, adminUser);
      await page.getByRole("link", { name: "Invoices" }).click();

      await page.locator("th").getByLabel("Select all").check();
      await expect(page.getByText("2 selected")).toBeVisible();
<<<<<<< HEAD
      await page.getByRole("button", { name: "Reject selected" }).click();

      await page.getByRole("button", { name: "Yes, reject" }).click();
      await expect(page.getByText("Rejected")).toHaveCount(2);

      const updatedInvoices = await db.query.invoices.findMany({ where: eq(invoices.companyId, company.id) });
      expect(updatedInvoices.length).toBe(2);
      expect(
        updatedInvoices.every((invoice) => invoice.status === "rejected" && invoice.rejectionReason === null),
      ).toBe(true);
    });

    test("allows rejecting invoices with a reason", async ({ page }) => {
      const { company, user: adminUser } = await setupCompany();
      await invoicesFactory.create({ companyId: company.id });
      await invoicesFactory.create({ companyId: company.id });
      await login(page, adminUser);
      await page.getByRole("link", { name: "Invoices" }).click();

      await page.locator("th").getByLabel("Select all").check();
      await expect(page.getByText("2 selected")).toBeVisible();
      await page.getByRole("button", { name: "Reject selected" }).click();

      await page
        .getByLabel("Explain why the invoice was rejected and how to fix it (optional)")
        .fill("Invoice issue date mismatch");
      await page.getByRole("button", { name: "Yes, reject" }).click();
      await expect(page.getByText("Rejected")).toHaveCount(2);

      const updatedInvoices = await db.query.invoices.findMany({ where: eq(invoices.companyId, company.id) });
      expect(updatedInvoices.length).toBe(2);
      expect(
        updatedInvoices.every(
          (invoice) => invoice.status === "rejected" && invoice.rejectionReason === "Invoice issue date mismatch",
        ),
      ).toBe(true);
    });
  });
});

test.describe("Invoices contractor flow", () => {
  const setupCompany = async ({ trusted = true }: { trusted?: boolean } = {}) => {
    const { company } = await companiesFactory.create({ isTrusted: trusted, requiredInvoiceApprovalCount: 2 });
    const { administrator } = await companyAdministratorsFactory.create({ companyId: company.id });
    const user = await db.query.users.findFirst({ where: eq(users.id, administrator.userId) });
    assert(user !== undefined);
    return { company, user };
  };

  const setupCompanyAndContractor = async (isProjectBased = false) => {
    const { company, user: adminUser } = await setupCompany();
    const { companyContractor } = isProjectBased
      ? await companyContractorsFactory.createProjectBased({ companyId: company.id })
      : await companyContractorsFactory.create({ companyId: company.id });

    const contractorUser = await db.query.users.findFirst({
      where: eq(users.id, companyContractor.userId),
    });
    assert(contractorUser !== undefined);

    return {
      company,
      adminUser,
      companyContractor: { ...companyContractor, user: contractorUser },
    };
  };

  const sharedContractorTests = (
    testContext = test,
    setup: () => Promise<{
      company: Company;
      adminUser: User;
      companyContractor: CompanyContractorWithUser;
    }>,
  ) => {
    let company: Company;
    let companyContractor: CompanyContractorWithUser;

    const getInvoices = () => db.query.invoices.findMany({ where: eq(invoices.companyId, company.id) });

    testContext.describe("deleting invoices", () => {
      testContext.beforeEach(async () => {
        const setupResult = await setup();
        company = setupResult.company;
        companyContractor = setupResult.companyContractor;

        // Create invoices for deletion tests
        await invoicesFactory.create({
          companyId: company.id,
          companyContractorId: companyContractor.id,
          status: "received",
        });
        await invoicesFactory.create({
          companyId: company.id,
          companyContractorId: companyContractor.id,
          status: "received",
        });
      });

      testContext(
        "shows delete option in context menu for received invoices when logged in as contractor",
        async ({ page }) => {
          const contractorUser = companyContractor.user;
          await login(page, contractorUser);
          await page.getByRole("link", { name: "Invoices" }).click();

          assert(contractorUser.legalName !== null);

          // Right-click on the invoice row to open context menu
          const targetInvoiceRow = await findRequiredTableRow(page, {
            Status: "Awaiting approval",
          });

          await targetInvoiceRow.click({ button: "right" });
          await expect(page.getByRole("menuitem").filter({ hasText: "Delete" })).toBeVisible();
        },
      );

      testContext("does not show delete option for non-deletable invoices", async ({ page }) => {
        // Update invoice to paid status (non-deletable)
        const invoiceList = await getInvoices();
        const firstInvoice = invoiceList[0];
        assert(firstInvoice !== undefined);
        await db.update(invoices).set({ status: "paid" }).where(eq(invoices.id, firstInvoice.id));

        const contractorUser = companyContractor.user;
        await login(page, contractorUser);
        await page.getByRole("link", { name: "Invoices" }).click();

        assert(contractorUser.legalName !== null);

        const targetInvoiceRow = await findRequiredTableRow(page, {
          Status: "Paid",
        });

        await targetInvoiceRow.click({ button: "right" });
        await expect(page.getByRole("menuitem").filter({ hasText: "Delete" })).not.toBeVisible();
      });

      testContext("allows contractor to delete invoice via selection actions", async ({ page }) => {
        const contractorUser = companyContractor.user;
        await login(page, contractorUser);
        await page.getByRole("link", { name: "Invoices" }).click();

        assert(contractorUser.legalName !== null);

        // Wait for table to load
        await expect(page.locator("tbody tr")).toHaveCount(2);

        // Select any deletable row by checkbox
        await page.locator("tbody tr").first().getByRole("checkbox").check();
        await page.getByRole("button", { name: "Delete selected invoices" }).click();
        await page.getByRole("button", { name: "Delete" }).click();

        // Wait for deletion to complete
        await expect(page.locator("tbody tr")).toHaveCount(1);

        const updatedInvoices = await getInvoices();
        expect(updatedInvoices.length).toBe(1);
      });
    });
  };

  test.describe("when company worker has an hourly rate", () => {
    const setup = async () => setupCompanyAndContractor(false);
    sharedContractorTests(test, setup);
  });

  test.describe("when company worker has a project-based rate", () => {
    const setup = async () => setupCompanyAndContractor(true);
    sharedContractorTests(test, setup);
=======

      await page.locator("th").getByLabel("Select all").check();
      await page.getByRole("button", { name: "Approve selected" }).click();

      // TODO missing check - need to verify ChargeConsolidatedInvoiceJob not enqueued

      await withinModal(
        async (modal) => {
          await expect(modal.getByText("$60")).toHaveCount(2);
          await modal.getByRole("button", { name: "Yes, proceed" }).click();
        },
        { page },
      );

      await expect(page.getByRole("dialog")).not.toBeVisible();
      expect(await countInvoiceApprovals(company.id)).toBe(2);

      const pendingInvoices = await db.$count(
        invoices,
        and(eq(invoices.companyId, company.id), not(eq(invoices.status, "approved"))),
      );
      expect(pendingInvoices).toBe(0);
    });

    test("allows approving an invoice that requires additional approvals", async ({ page }) => {
      const { company, user: adminUser } = await setupCompany();
      await db.update(companies).set({ requiredInvoiceApprovalCount: 3 }).where(eq(companies.id, company.id));
      const { invoice } = await invoicesFactory.create({ companyId: company.id, status: "approved" });
      await invoiceApprovalsFactory.create({ invoiceId: invoice.id });
      await login(page, adminUser);

      await page.getByRole("link", { name: "Invoices" }).click();

      const invoiceRow = page.locator("tbody tr").first();
      await expect(invoiceRow).toContainText("Awaiting approval (1/3)");
      const invoiceApprovalsCountBefore = await countInvoiceApprovals(company.id);
      await invoiceRow.getByRole("button", { name: "Approve" }).click();
      await expect(invoiceRow.getByText("Approved!")).toBeVisible();

      expect(await countInvoiceApprovals(company.id)).toBe(invoiceApprovalsCountBefore + 1);

      const updatedInvoice = await db.query.invoices.findFirst({
        where: eq(invoices.id, invoice.id),
      });
      expect(updatedInvoice?.status).toBe("approved");

      await page.waitForTimeout(1000);
      await expect(invoiceRow).toContainText("Awaiting approval (2/3)");
    });

    test.describe("with sufficient Flexile account balance", () => {
      test("allows approving invoices and paying invoices awaiting final approval immediately", async ({ page }) => {
        const { company, user: adminUser } = await setupCompany();
        await invoicesFactory.create({ companyId: company.id });
        await invoicesFactory.create({ companyId: company.id });
        const { invoice } = await invoicesFactory.create({
          companyId: company.id,
          totalAmountInUsdCents: 75_00n,
        });
        await invoiceApprovalsFactory.create({ invoiceId: invoice.id });
        await db.update(invoices).set({ status: "approved" }).where(eq(invoices.id, invoice.id));

        const { invoice: invoice2 } = await invoicesFactory.create({
          companyId: company.id,
          totalAmountInUsdCents: 75_00n,
        });
        await invoiceApprovalsFactory.create({ invoiceId: invoice2.id });
        await db.update(invoices).set({ status: "approved" }).where(eq(invoices.id, invoice2.id));

        await login(page, adminUser);
        await page.getByRole("link", { name: "Invoices" }).click();

        await page.locator("th").getByLabel("Select all").check();
        await expect(page.getByText("4 selected")).toBeVisible();
        await page.getByRole("button", { name: "Approve selected" }).click();

        const invoiceApprovalsCountBefore = await countInvoiceApprovals(company.id);
        const consolidatedInvoicesCountBefore = await db.$count(
          consolidatedInvoices,
          eq(consolidatedInvoices.companyId, company.id),
        );

        await withinModal(
          async (modal) => {
            await expect(modal.getByText("You are paying $150 now.")).toBeVisible();
            await expect(modal.getByText("$75")).toHaveCount(2);
            await expect(modal.getByText("$60")).toHaveCount(2);
            await modal.getByRole("button", { name: "Yes, proceed" }).click();
          },
          { page },
        );
        await expect(page.getByRole("dialog")).not.toBeVisible();

        const consolidatedInvoicesCountAfter = await db.$count(
          consolidatedInvoices,
          eq(consolidatedInvoices.companyId, company.id),
        );
        expect(await countInvoiceApprovals(company.id)).toBe(invoiceApprovalsCountBefore + 4);
        expect(consolidatedInvoicesCountAfter).toBe(consolidatedInvoicesCountBefore + 1);

        const updatedInvoices = await db.query.invoices.findMany({ where: eq(invoices.companyId, company.id) });
        const expectedPaidInvoices = [invoice.id, invoice2.id];
        for (const invoice of updatedInvoices) {
          expect(invoice.status).toBe(expectedPaidInvoices.includes(invoice.id) ? "payment_pending" : "approved");
        }
      });
    });
  });

  test.describe("rejecting invoices", () => {
    test("allows rejecting invoices without a reason", async ({ page }) => {
      const { company, user: adminUser } = await setupCompany();
      await invoicesFactory.create({ companyId: company.id });
      await invoicesFactory.create({ companyId: company.id });
      await login(page, adminUser);
      await page.getByRole("link", { name: "Invoices" }).click();

      await page.locator("th").getByLabel("Select all").check();
      await expect(page.getByText("2 selected")).toBeVisible();
      await page.getByRole("button", { name: "Reject selected" }).click();

      await page.getByRole("button", { name: "Yes, reject" }).click();
      await expect(page.getByText("Rejected")).toHaveCount(2);

      const updatedInvoices = await db.query.invoices.findMany({ where: eq(invoices.companyId, company.id) });
      expect(updatedInvoices.length).toBe(2);
      expect(
        updatedInvoices.every((invoice) => invoice.status === "rejected" && invoice.rejectionReason === null),
      ).toBe(true);
    });

    test("allows rejecting invoices with a reason", async ({ page }) => {
      const { company, user: adminUser } = await setupCompany();
      await invoicesFactory.create({ companyId: company.id });
      await invoicesFactory.create({ companyId: company.id });
      await login(page, adminUser);
      await page.getByRole("link", { name: "Invoices" }).click();

      await page.locator("th").getByLabel("Select all").check();
      await expect(page.getByText("2 selected")).toBeVisible();
      await page.getByRole("button", { name: "Reject selected" }).click();

      await page
        .getByLabel("Explain why the invoice was rejected and how to fix it (optional)")
        .fill("Invoice issue date mismatch");
      await page.getByRole("button", { name: "Yes, reject" }).click();
      await expect(page.getByText("Rejected")).toHaveCount(2);

      const updatedInvoices = await db.query.invoices.findMany({ where: eq(invoices.companyId, company.id) });
      expect(updatedInvoices.length).toBe(2);
      expect(
        updatedInvoices.every(
          (invoice) => invoice.status === "rejected" && invoice.rejectionReason === "Invoice issue date mismatch",
        ),
      ).toBe(true);
    });
>>>>>>> 8c145cc6
  });
});<|MERGE_RESOLUTION|>--- conflicted
+++ resolved
@@ -12,7 +12,6 @@
 import { companies, consolidatedInvoices, invoiceApprovals, invoices, users } from "@/db/schema";
 import { assert } from "@/utils/assert";
 
-<<<<<<< HEAD
 type Company = Awaited<ReturnType<typeof companiesFactory.create>>["company"];
 type User = Awaited<ReturnType<typeof usersFactory.create>>["user"];
 type CompanyContractor = Awaited<ReturnType<typeof companyContractorsFactory.create>>["companyContractor"];
@@ -21,8 +20,6 @@
 };
 type Invoice = Awaited<ReturnType<typeof invoicesFactory.create>>["invoice"];
 
-=======
->>>>>>> 8c145cc6
 test.describe("Invoices admin flow", () => {
   const setupCompany = async ({ trusted = true }: { trusted?: boolean } = {}) => {
     const { company } = await companiesFactory.create({ isTrusted: trusted, requiredInvoiceApprovalCount: 2 });
@@ -145,25 +142,12 @@
     });
   });
 
-<<<<<<< HEAD
-=======
-  const countInvoiceApprovals = (companyId: bigint) =>
-    db.$count(
-      db
-        .select()
-        .from(invoiceApprovals)
-        .innerJoin(invoices, eq(invoiceApprovals.invoiceId, invoices.id))
-        .where(eq(invoices.companyId, companyId)),
-    );
-
->>>>>>> 8c145cc6
   test.describe("approving and paying invoices", () => {
     test("allows approving an invoice", async ({ page }) => {
       const { company, user: adminUser } = await setupCompany();
       const { invoice } = await invoicesFactory.create({ companyId: company.id });
       await login(page, adminUser);
       await page.getByRole("link", { name: "Invoices" }).click();
-<<<<<<< HEAD
 
       const invoiceRow = page.locator("tbody tr").first();
       await invoiceRow.getByRole("button", { name: "Approve" }).click();
@@ -299,28 +283,6 @@
 
   test.describe("rejecting invoices", () => {
     test("allows rejecting invoices without a reason", async ({ page }) => {
-=======
-
-      const invoiceRow = page.locator("tbody tr").first();
-      await invoiceRow.getByRole("button", { name: "Approve" }).click();
-      await expect(invoiceRow).toContainText("Approved!");
-      const approvalButton = invoiceRow.getByText("Awaiting approval (1/2)");
-      await expect(page.getByRole("link", { name: "Invoices" }).getByRole("status")).not.toBeVisible();
-
-      const updatedTargetInvoice = await db.query.invoices.findFirst({
-        where: eq(invoices.id, invoice.id),
-        with: { approvals: true },
-      });
-      expect(updatedTargetInvoice?.status).toBe("approved");
-      expect(updatedTargetInvoice?.approvals.length).toBe(1);
-
-      const approvedTime = updatedTargetInvoice?.approvals[0]?.approvedAt;
-      assert(approvedTime !== undefined);
-      await expect(approvalButton).toHaveTooltip(`Approved by you on ${format(approvedTime, "MMM d, yyyy, h:mm a")}`);
-    });
-
-    test("allows approving multiple invoices", async ({ page }) => {
->>>>>>> 8c145cc6
       const { company, user: adminUser } = await setupCompany();
       await invoicesFactory.create({ companyId: company.id });
       await invoicesFactory.create({ companyId: company.id });
@@ -329,7 +291,6 @@
 
       await page.locator("th").getByLabel("Select all").check();
       await expect(page.getByText("2 selected")).toBeVisible();
-<<<<<<< HEAD
       await page.getByRole("button", { name: "Reject selected" }).click();
 
       await page.getByRole("button", { name: "Yes, reject" }).click();
@@ -501,163 +462,5 @@
   test.describe("when company worker has a project-based rate", () => {
     const setup = async () => setupCompanyAndContractor(true);
     sharedContractorTests(test, setup);
-=======
-
-      await page.locator("th").getByLabel("Select all").check();
-      await page.getByRole("button", { name: "Approve selected" }).click();
-
-      // TODO missing check - need to verify ChargeConsolidatedInvoiceJob not enqueued
-
-      await withinModal(
-        async (modal) => {
-          await expect(modal.getByText("$60")).toHaveCount(2);
-          await modal.getByRole("button", { name: "Yes, proceed" }).click();
-        },
-        { page },
-      );
-
-      await expect(page.getByRole("dialog")).not.toBeVisible();
-      expect(await countInvoiceApprovals(company.id)).toBe(2);
-
-      const pendingInvoices = await db.$count(
-        invoices,
-        and(eq(invoices.companyId, company.id), not(eq(invoices.status, "approved"))),
-      );
-      expect(pendingInvoices).toBe(0);
-    });
-
-    test("allows approving an invoice that requires additional approvals", async ({ page }) => {
-      const { company, user: adminUser } = await setupCompany();
-      await db.update(companies).set({ requiredInvoiceApprovalCount: 3 }).where(eq(companies.id, company.id));
-      const { invoice } = await invoicesFactory.create({ companyId: company.id, status: "approved" });
-      await invoiceApprovalsFactory.create({ invoiceId: invoice.id });
-      await login(page, adminUser);
-
-      await page.getByRole("link", { name: "Invoices" }).click();
-
-      const invoiceRow = page.locator("tbody tr").first();
-      await expect(invoiceRow).toContainText("Awaiting approval (1/3)");
-      const invoiceApprovalsCountBefore = await countInvoiceApprovals(company.id);
-      await invoiceRow.getByRole("button", { name: "Approve" }).click();
-      await expect(invoiceRow.getByText("Approved!")).toBeVisible();
-
-      expect(await countInvoiceApprovals(company.id)).toBe(invoiceApprovalsCountBefore + 1);
-
-      const updatedInvoice = await db.query.invoices.findFirst({
-        where: eq(invoices.id, invoice.id),
-      });
-      expect(updatedInvoice?.status).toBe("approved");
-
-      await page.waitForTimeout(1000);
-      await expect(invoiceRow).toContainText("Awaiting approval (2/3)");
-    });
-
-    test.describe("with sufficient Flexile account balance", () => {
-      test("allows approving invoices and paying invoices awaiting final approval immediately", async ({ page }) => {
-        const { company, user: adminUser } = await setupCompany();
-        await invoicesFactory.create({ companyId: company.id });
-        await invoicesFactory.create({ companyId: company.id });
-        const { invoice } = await invoicesFactory.create({
-          companyId: company.id,
-          totalAmountInUsdCents: 75_00n,
-        });
-        await invoiceApprovalsFactory.create({ invoiceId: invoice.id });
-        await db.update(invoices).set({ status: "approved" }).where(eq(invoices.id, invoice.id));
-
-        const { invoice: invoice2 } = await invoicesFactory.create({
-          companyId: company.id,
-          totalAmountInUsdCents: 75_00n,
-        });
-        await invoiceApprovalsFactory.create({ invoiceId: invoice2.id });
-        await db.update(invoices).set({ status: "approved" }).where(eq(invoices.id, invoice2.id));
-
-        await login(page, adminUser);
-        await page.getByRole("link", { name: "Invoices" }).click();
-
-        await page.locator("th").getByLabel("Select all").check();
-        await expect(page.getByText("4 selected")).toBeVisible();
-        await page.getByRole("button", { name: "Approve selected" }).click();
-
-        const invoiceApprovalsCountBefore = await countInvoiceApprovals(company.id);
-        const consolidatedInvoicesCountBefore = await db.$count(
-          consolidatedInvoices,
-          eq(consolidatedInvoices.companyId, company.id),
-        );
-
-        await withinModal(
-          async (modal) => {
-            await expect(modal.getByText("You are paying $150 now.")).toBeVisible();
-            await expect(modal.getByText("$75")).toHaveCount(2);
-            await expect(modal.getByText("$60")).toHaveCount(2);
-            await modal.getByRole("button", { name: "Yes, proceed" }).click();
-          },
-          { page },
-        );
-        await expect(page.getByRole("dialog")).not.toBeVisible();
-
-        const consolidatedInvoicesCountAfter = await db.$count(
-          consolidatedInvoices,
-          eq(consolidatedInvoices.companyId, company.id),
-        );
-        expect(await countInvoiceApprovals(company.id)).toBe(invoiceApprovalsCountBefore + 4);
-        expect(consolidatedInvoicesCountAfter).toBe(consolidatedInvoicesCountBefore + 1);
-
-        const updatedInvoices = await db.query.invoices.findMany({ where: eq(invoices.companyId, company.id) });
-        const expectedPaidInvoices = [invoice.id, invoice2.id];
-        for (const invoice of updatedInvoices) {
-          expect(invoice.status).toBe(expectedPaidInvoices.includes(invoice.id) ? "payment_pending" : "approved");
-        }
-      });
-    });
-  });
-
-  test.describe("rejecting invoices", () => {
-    test("allows rejecting invoices without a reason", async ({ page }) => {
-      const { company, user: adminUser } = await setupCompany();
-      await invoicesFactory.create({ companyId: company.id });
-      await invoicesFactory.create({ companyId: company.id });
-      await login(page, adminUser);
-      await page.getByRole("link", { name: "Invoices" }).click();
-
-      await page.locator("th").getByLabel("Select all").check();
-      await expect(page.getByText("2 selected")).toBeVisible();
-      await page.getByRole("button", { name: "Reject selected" }).click();
-
-      await page.getByRole("button", { name: "Yes, reject" }).click();
-      await expect(page.getByText("Rejected")).toHaveCount(2);
-
-      const updatedInvoices = await db.query.invoices.findMany({ where: eq(invoices.companyId, company.id) });
-      expect(updatedInvoices.length).toBe(2);
-      expect(
-        updatedInvoices.every((invoice) => invoice.status === "rejected" && invoice.rejectionReason === null),
-      ).toBe(true);
-    });
-
-    test("allows rejecting invoices with a reason", async ({ page }) => {
-      const { company, user: adminUser } = await setupCompany();
-      await invoicesFactory.create({ companyId: company.id });
-      await invoicesFactory.create({ companyId: company.id });
-      await login(page, adminUser);
-      await page.getByRole("link", { name: "Invoices" }).click();
-
-      await page.locator("th").getByLabel("Select all").check();
-      await expect(page.getByText("2 selected")).toBeVisible();
-      await page.getByRole("button", { name: "Reject selected" }).click();
-
-      await page
-        .getByLabel("Explain why the invoice was rejected and how to fix it (optional)")
-        .fill("Invoice issue date mismatch");
-      await page.getByRole("button", { name: "Yes, reject" }).click();
-      await expect(page.getByText("Rejected")).toHaveCount(2);
-
-      const updatedInvoices = await db.query.invoices.findMany({ where: eq(invoices.companyId, company.id) });
-      expect(updatedInvoices.length).toBe(2);
-      expect(
-        updatedInvoices.every(
-          (invoice) => invoice.status === "rejected" && invoice.rejectionReason === "Invoice issue date mismatch",
-        ),
-      ).toBe(true);
-    });
->>>>>>> 8c145cc6
   });
 });