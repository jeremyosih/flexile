--- conflicted
+++ resolved
@@ -10,8 +10,6 @@
 import { login } from "@test/helpers/auth";
 import { findRequiredTableRow } from "@test/helpers/matchers";
 import { expect, test, withinModal } from "@test/index";
-<<<<<<< HEAD
-import { format } from "date-fns";
 import { and, eq, isNull, not, sql } from "drizzle-orm";
 
 const setupCompany = async ({ trusted = true }: { trusted?: boolean } = {}) => {
@@ -21,11 +19,6 @@
   assert(user !== undefined);
   return { company, user };
 };
-=======
-import { and, eq, not } from "drizzle-orm";
-import { companies, consolidatedInvoices, invoiceApprovals, invoices, users } from "@/db/schema";
-import { assert } from "@/utils/assert";
->>>>>>> ed787aa6
 
 test.describe("Invoices admin flow", () => {
   test("allows searching invoices by contractor name", async ({ page }) => {
